{
    "name": "flowise-components",
    "version": "1.2.13",
    "description": "Flowiseai Components",
    "main": "dist/src/index",
    "types": "dist/src/index.d.ts",
    "scripts": {
        "build": "tsc && gulp",
        "dev": "tsc --watch"
    },
    "keywords": [],
    "homepage": "https://flowiseai.com",
    "author": {
        "name": "Henry Heng",
        "email": "henryheng@flowiseai.com"
    },
    "license": "SEE LICENSE IN LICENSE.md",
    "dependencies": {
        "@dqbd/tiktoken": "^1.0.7",
        "@getzep/zep-js": "^0.3.1",
        "@huggingface/inference": "1",
        "@pinecone-database/pinecone": "^0.0.12",
        "@supabase/supabase-js": "^2.21.0",
        "@types/js-yaml": "^4.0.5",
        "axios": "^0.27.2",
        "cheerio": "^1.0.0-rc.12",
        "chromadb": "^1.4.2",
        "cohere-ai": "^6.2.0",
        "d3-dsv": "2",
        "dotenv": "^16.0.0",
        "express": "^4.17.3",
        "faiss-node": "^0.2.1",
        "form-data": "^4.0.0",
        "graphql": "^16.6.0",
        "html-to-text": "^9.0.5",
        "langchain": "^0.0.94",
        "linkifyjs": "^4.1.1",
        "mammoth": "^1.5.1",
        "moment": "^2.29.3",
        "node-fetch": "^2.6.11",
        "pdf-parse": "^1.1.1",
<<<<<<< HEAD
        "pdfjs-dist": "^3.7.107",
=======
        "srt-parser-2": "^1.2.3",
        "puppeteer": "^20.7.1",
>>>>>>> 6504e826
        "weaviate-ts-client": "^1.1.0",
        "ws": "^8.9.0"
    },
    "devDependencies": {
        "@types/gulp": "4.0.9",
        "@types/node-fetch": "2.6.2",
        "@types/ws": "^8.5.3",
        "gulp": "^4.0.2",
        "typescript": "^4.8.4"
    }
}<|MERGE_RESOLUTION|>--- conflicted
+++ resolved
@@ -39,12 +39,9 @@
         "moment": "^2.29.3",
         "node-fetch": "^2.6.11",
         "pdf-parse": "^1.1.1",
-<<<<<<< HEAD
         "pdfjs-dist": "^3.7.107",
-=======
+        "puppeteer": "^20.7.1",
         "srt-parser-2": "^1.2.3",
-        "puppeteer": "^20.7.1",
->>>>>>> 6504e826
         "weaviate-ts-client": "^1.1.0",
         "ws": "^8.9.0"
     },
