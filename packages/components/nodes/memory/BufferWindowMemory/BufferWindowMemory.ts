--- conflicted
+++ resolved
@@ -1,8 +1,4 @@
-<<<<<<< HEAD
-import { IMessage, INode, INodeData, INodeParams, MessageType } from '../../../src/Interface'
-=======
 import { FlowiseWindowMemory, IMessage, INode, INodeData, INodeParams, MemoryMethods } from '../../../src/Interface'
->>>>>>> 764efccc
 import { convertBaseMessagetoIMessage, getBaseClasses } from '../../../src/utils'
 import { BufferWindowMemory, BufferWindowMemoryInput } from 'langchain/memory'
 import { BaseMessage } from 'langchain/schema'
@@ -66,33 +62,11 @@
     }
 }
 
-<<<<<<< HEAD
-class BufferWindowMemoryExtended extends BufferWindowMemory {
-    isShortTermMemory = true
-
-=======
 class BufferWindowMemoryExtended extends FlowiseWindowMemory implements MemoryMethods {
->>>>>>> 764efccc
     constructor(fields: BufferWindowMemoryInput) {
         super(fields)
     }
 
-<<<<<<< HEAD
-    async getChatMessages(): Promise<IMessage[]> {
-        const memoryResult = await this.loadMemoryVariables({})
-        const baseMessages = memoryResult[this.memoryKey ?? 'chat_history']
-        return convertBaseMessagetoIMessage(baseMessages)
-    }
-
-    async addChatMessages(msgArray: { text: string; type: MessageType }[]): Promise<void> {
-        const input = msgArray.find((msg) => msg.type === 'userMessage')
-        const output = msgArray.find((msg) => msg.type === 'apiMessage')
-
-        const inputValues = { [this.inputKey ?? 'input']: input?.text }
-        const outputValues = { output: output?.text }
-
-        await this.saveContext(inputValues, outputValues)
-=======
     async getChatMessages(_?: string, returnBaseMessages = false, prevHistory: IMessage[] = []): Promise<IMessage[] | BaseMessage[]> {
         await this.chatHistory.clear()
 
@@ -110,25 +84,10 @@
     async addChatMessages(): Promise<void> {
         // adding chat messages will be done on the fly in getChatMessages()
         return
->>>>>>> 764efccc
     }
 
     async clearChatMessages(): Promise<void> {
         await this.clear()
-<<<<<<< HEAD
-    }
-
-    async resumeMessages(messages: IMessage[]): Promise<void> {
-        // Clear existing chatHistory to avoid duplication
-        if (messages.length) await this.clear()
-
-        // Insert into chatHistory
-        for (const msg of messages) {
-            if (msg.type === 'userMessage') await this.chatHistory.addUserMessage(msg.message)
-            else if (msg.type === 'apiMessage') await this.chatHistory.addAIChatMessage(msg.message)
-        }
-=======
->>>>>>> 764efccc
     }
 }
 
