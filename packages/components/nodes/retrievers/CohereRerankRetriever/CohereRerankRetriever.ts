--- conflicted
+++ resolved
@@ -83,15 +83,6 @@
                 type: 'number',
                 additionalParams: true,
                 optional: true
-            },
-            {
-                label: 'Max Chunks Per Document',
-                name: 'maxChunksPerDoc',
-                placeholder: '10',
-                type: 'number',
-                default: 10,
-                additionalParams: true,
-                optional: true
             }
         ]
         this.outputs = [
@@ -120,25 +111,14 @@
         const credentialData = await getCredentialData(nodeData.credential ?? '', options)
         const cohereApiKey = getCredentialParam('cohereApiKey', credentialData, nodeData)
         const topK = nodeData.inputs?.topK as string
-<<<<<<< HEAD
-        let k = topK ? parseFloat(topK) : 4
-        const maxChunks = nodeData.inputs?.maxChunksPerDoc as string
-        let max = maxChunks ? parseInt(maxChunks) : 10
-=======
         const k = topK ? parseFloat(topK) : (baseRetriever as VectorStoreRetriever).k ?? 4
         const maxChunksPerDoc = nodeData.inputs?.maxChunksPerDoc as string
         const max_chunks_per_doc = maxChunksPerDoc ? parseFloat(maxChunksPerDoc) : 10
         const output = nodeData.outputs?.output as string
->>>>>>> 1bf79447
 
         const cohereCompressor = new CohereRerank(cohereApiKey, model, k, max_chunks_per_doc)
 
-<<<<<<< HEAD
-        const cohereCompressor = new CohereRerank(cohereApiKey, model, k, max)
-        return new ContextualCompressionRetriever({
-=======
         const retriever = new ContextualCompressionRetriever({
->>>>>>> 1bf79447
             baseCompressor: cohereCompressor,
             baseRetriever: baseRetriever
         })
