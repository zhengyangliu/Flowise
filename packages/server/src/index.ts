import express, { NextFunction, Request, Response } from 'express'
import multer from 'multer'
import path from 'path'
import cors from 'cors'
import http from 'http'
import * as fs from 'fs'
import basicAuth from 'express-basic-auth'
import contentDisposition from 'content-disposition'
import { Server } from 'socket.io'
import logger from './utils/logger'
import { expressRequestLogger } from './utils/logger'
import { v4 as uuidv4 } from 'uuid'
import OpenAI from 'openai'
import { DataSource, FindOptionsWhere, MoreThanOrEqual, LessThanOrEqual, Between } from 'typeorm'
import {
    IChatFlow,
    IncomingInput,
    IReactFlowNode,
    IReactFlowObject,
    INodeData,
    ICredentialReturnResponse,
    chatType,
    IChatMessage,
    IChatMessageFeedback,
    IDepthQueue,
    INodeDirectedGraph,
    ChatMessageRatingType,
    IUploadFileSizeAndTypes
} from './Interface'
import {
    getNodeModulesPackagePath,
    getStartingNodes,
    buildFlow,
    getEndingNodes,
    constructGraphs,
    resolveVariables,
    isStartNodeDependOnInput,
    mapMimeTypeToInputField,
    findAvailableConfigs,
    isSameOverrideConfig,
    isFlowValidForStream,
    databaseEntities,
    transformToCredentialEntity,
    decryptCredentialData,
    replaceInputsWithConfig,
    getEncryptionKey,
    getMemorySessionId,
    getUserHome,
    getSessionChatHistory,
    getAllConnectedNodes,
    clearSessionMemory,
    findMemoryNode,
    deleteFolderRecursive,
    getTelemetryFlowObj,
    getAppVersion
} from './utils'
import { cloneDeep, omit, uniqWith, isEqual } from 'lodash'
import { getDataSource } from './DataSource'
import { NodesPool } from './NodesPool'
import { ChatFlow } from './database/entities/ChatFlow'
import { ChatMessage } from './database/entities/ChatMessage'
import { ChatMessageFeedback } from './database/entities/ChatMessageFeedback'
import { Credential } from './database/entities/Credential'
import { Tool } from './database/entities/Tool'
import { Assistant } from './database/entities/Assistant'
import { ChatflowPool } from './ChatflowPool'
import { CachePool } from './CachePool'
import {
    ICommonObject,
    IMessage,
    INodeOptionsValue,
    INodeParams,
    handleEscapeCharacters,
    convertSpeechToText,
    xmlScrape,
    webCrawl,
    getStoragePath,
    IFileUpload
} from 'flowise-components'
import { createRateLimiter, getRateLimiter, initializeRateLimiter } from './utils/rateLimit'
import { addAPIKey, compareKeys, deleteAPIKey, getApiKey, getAPIKeys, updateAPIKey } from './utils/apiKey'
import { sanitizeMiddleware, getCorsOptions, getAllowedIframeOrigins } from './utils/XSS'
import axios from 'axios'
import { Client } from 'langchainhub'
import { parsePrompt } from './utils/hub'
import { Telemetry } from './utils/telemetry'
import { Variable } from './database/entities/Variable'

export class App {
    app: express.Application
    nodesPool: NodesPool
    chatflowPool: ChatflowPool
    cachePool: CachePool
    telemetry: Telemetry
    AppDataSource: DataSource = getDataSource()

    constructor() {
        this.app = express()
    }

    async initDatabase() {
        // Initialize database
        this.AppDataSource.initialize()
            .then(async () => {
                logger.info('📦 [server]: Data Source is being initialized!')

                // Run Migrations Scripts
                await this.AppDataSource.runMigrations({ transaction: 'each' })

                // Initialize nodes pool
                this.nodesPool = new NodesPool()
                await this.nodesPool.initialize()

                // Initialize chatflow pool
                this.chatflowPool = new ChatflowPool()

                // Initialize API keys
                await getAPIKeys()

                // Initialize encryption key
                await getEncryptionKey()

                // Initialize Rate Limit
                const AllChatFlow: IChatFlow[] = await getAllChatFlow()
                await initializeRateLimiter(AllChatFlow)

                // Initialize cache pool
                this.cachePool = new CachePool()

                // Initialize telemetry
                this.telemetry = new Telemetry()
                logger.info('📦 [server]: Data Source has been initialized!')
            })
            .catch((err) => {
                logger.error('❌ [server]: Error during Data Source initialization:', err)
            })
    }

    async config(socketIO?: Server) {
        // Limit is needed to allow sending/receiving base64 encoded string
        const flowise_file_size_limit = process.env.FLOWISE_FILE_SIZE_LIMIT ?? '50mb'
        this.app.use(express.json({ limit: flowise_file_size_limit }))
        this.app.use(express.urlencoded({ limit: flowise_file_size_limit, extended: true }))

        if (process.env.NUMBER_OF_PROXIES && parseInt(process.env.NUMBER_OF_PROXIES) > 0)
            this.app.set('trust proxy', parseInt(process.env.NUMBER_OF_PROXIES))

        // Allow access from specified domains
        this.app.use(cors(getCorsOptions()))

        // Allow embedding from specified domains.
        this.app.use((req, res, next) => {
            const allowedOrigins = getAllowedIframeOrigins()
            if (allowedOrigins == '*') {
                next()
            } else {
                const csp = `frame-ancestors ${allowedOrigins}`
                res.setHeader('Content-Security-Policy', csp)
                next()
            }
        })

        // Switch off the default 'X-Powered-By: Express' header
        this.app.disable('x-powered-by')

        // Add the expressRequestLogger middleware to log all requests
        this.app.use(expressRequestLogger)

        // Add the sanitizeMiddleware to guard against XSS
        this.app.use(sanitizeMiddleware)

        if (process.env.FLOWISE_USERNAME && process.env.FLOWISE_PASSWORD) {
            const username = process.env.FLOWISE_USERNAME
            const password = process.env.FLOWISE_PASSWORD
            const basicAuthMiddleware = basicAuth({
                users: { [username]: password }
            })
            const whitelistURLs = [
                '/api/v1/verify/apikey/',
                '/api/v1/chatflows/apikey/',
                '/api/v1/public-chatflows',
                '/api/v1/public-chatbotConfig',
                '/api/v1/prediction/',
                '/api/v1/vector/upsert/',
                '/api/v1/node-icon/',
                '/api/v1/components-credentials-icon/',
                '/api/v1/chatflows-streaming',
                '/api/v1/chatflows-uploads',
                '/api/v1/openai-assistants-file',
                '/api/v1/feedback',
                '/api/v1/get-upload-file',
                '/api/v1/ip'
            ]
            this.app.use((req, res, next) => {
                if (req.url.includes('/api/v1/')) {
                    whitelistURLs.some((url) => req.url.includes(url)) ? next() : basicAuthMiddleware(req, res, next)
                } else next()
            })
        }

        const upload = multer({ dest: `${path.join(__dirname, '..', 'uploads')}/` })

        // ----------------------------------------
        // Configure number of proxies in Host Environment
        // ----------------------------------------
        this.app.get('/api/v1/ip', (request, response) => {
            response.send({
                ip: request.ip,
                msg: 'Check returned IP address in the response. If it matches your current IP address ( which you can get by going to http://ip.nfriedly.com/ or https://api.ipify.org/ ), then the number of proxies is correct and the rate limiter should now work correctly. If not, increase the number of proxies by 1 and restart Cloud-Hosted Flowise until the IP address matches your own. Visit https://docs.flowiseai.com/configuration/rate-limit#cloud-hosted-rate-limit-setup-guide for more information.'
            })
        })

        // ----------------------------------------
        // Components
        // ----------------------------------------

        // Get all component nodes
        this.app.get('/api/v1/nodes', (req: Request, res: Response) => {
            const returnData = []
            for (const nodeName in this.nodesPool.componentNodes) {
                const clonedNode = cloneDeep(this.nodesPool.componentNodes[nodeName])
                returnData.push(clonedNode)
            }
            return res.json(returnData)
        })

        // Get all component credentials
        this.app.get('/api/v1/components-credentials', async (req: Request, res: Response) => {
            const returnData = []
            for (const credName in this.nodesPool.componentCredentials) {
                const clonedCred = cloneDeep(this.nodesPool.componentCredentials[credName])
                returnData.push(clonedCred)
            }
            return res.json(returnData)
        })

        // Get specific component node via name
        this.app.get('/api/v1/nodes/:name', (req: Request, res: Response) => {
            if (Object.prototype.hasOwnProperty.call(this.nodesPool.componentNodes, req.params.name)) {
                return res.json(this.nodesPool.componentNodes[req.params.name])
            } else {
                throw new Error(`Node ${req.params.name} not found`)
            }
        })

        // Get component credential via name
        this.app.get('/api/v1/components-credentials/:name', (req: Request, res: Response) => {
            if (!req.params.name.includes('&amp;')) {
                if (Object.prototype.hasOwnProperty.call(this.nodesPool.componentCredentials, req.params.name)) {
                    return res.json(this.nodesPool.componentCredentials[req.params.name])
                } else {
                    throw new Error(`Credential ${req.params.name} not found`)
                }
            } else {
                const returnResponse = []
                for (const name of req.params.name.split('&amp;')) {
                    if (Object.prototype.hasOwnProperty.call(this.nodesPool.componentCredentials, name)) {
                        returnResponse.push(this.nodesPool.componentCredentials[name])
                    } else {
                        throw new Error(`Credential ${name} not found`)
                    }
                }
                return res.json(returnResponse)
            }
        })

        // Returns specific component node icon via name
        this.app.get('/api/v1/node-icon/:name', (req: Request, res: Response) => {
            if (Object.prototype.hasOwnProperty.call(this.nodesPool.componentNodes, req.params.name)) {
                const nodeInstance = this.nodesPool.componentNodes[req.params.name]
                if (nodeInstance.icon === undefined) {
                    throw new Error(`Node ${req.params.name} icon not found`)
                }

                if (nodeInstance.icon.endsWith('.svg') || nodeInstance.icon.endsWith('.png') || nodeInstance.icon.endsWith('.jpg')) {
                    const filepath = nodeInstance.icon
                    res.sendFile(filepath)
                } else {
                    throw new Error(`Node ${req.params.name} icon is missing icon`)
                }
            } else {
                throw new Error(`Node ${req.params.name} not found`)
            }
        })

        // Returns specific component credential icon via name
        this.app.get('/api/v1/components-credentials-icon/:name', (req: Request, res: Response) => {
            if (Object.prototype.hasOwnProperty.call(this.nodesPool.componentCredentials, req.params.name)) {
                const credInstance = this.nodesPool.componentCredentials[req.params.name]
                if (credInstance.icon === undefined) {
                    throw new Error(`Credential ${req.params.name} icon not found`)
                }

                if (credInstance.icon.endsWith('.svg') || credInstance.icon.endsWith('.png') || credInstance.icon.endsWith('.jpg')) {
                    const filepath = credInstance.icon
                    res.sendFile(filepath)
                } else {
                    throw new Error(`Credential ${req.params.name} icon is missing icon`)
                }
            } else {
                throw new Error(`Credential ${req.params.name} not found`)
            }
        })

        // load async options
        this.app.post('/api/v1/node-load-method/:name', async (req: Request, res: Response) => {
            const nodeData: INodeData = req.body
            if (Object.prototype.hasOwnProperty.call(this.nodesPool.componentNodes, req.params.name)) {
                try {
                    const nodeInstance = this.nodesPool.componentNodes[req.params.name]
                    const methodName = nodeData.loadMethod || ''

                    const returnOptions: INodeOptionsValue[] = await nodeInstance.loadMethods![methodName]!.call(nodeInstance, nodeData, {
                        appDataSource: this.AppDataSource,
                        databaseEntities: databaseEntities
                    })

                    return res.json(returnOptions)
                } catch (error) {
                    return res.json([])
                }
            } else {
                res.status(404).send(`Node ${req.params.name} not found`)
                return
            }
        })

        // execute custom function node
        this.app.post('/api/v1/node-custom-function', async (req: Request, res: Response) => {
            const body = req.body
            const functionInputVariables = Object.fromEntries(
                [...(body?.javascriptFunction ?? '').matchAll(/\$([a-zA-Z0-9_]+)/g)].map((g) => [g[1], undefined])
            )
            const nodeData = { inputs: { functionInputVariables, ...body } }
            if (Object.prototype.hasOwnProperty.call(this.nodesPool.componentNodes, 'customFunction')) {
                try {
                    const nodeInstanceFilePath = this.nodesPool.componentNodes['customFunction'].filePath as string
                    const nodeModule = await import(nodeInstanceFilePath)
                    const newNodeInstance = new nodeModule.nodeClass()

                    const options: ICommonObject = {
                        appDataSource: this.AppDataSource,
                        databaseEntities,
                        logger
                    }

                    const returnData = await newNodeInstance.init(nodeData, '', options)
                    const result = typeof returnData === 'string' ? handleEscapeCharacters(returnData, true) : returnData

                    return res.json(result)
                } catch (error) {
                    return res.status(500).send(`Error running custom function: ${error}`)
                }
            } else {
                res.status(404).send(`Node customFunction not found`)
                return
            }
        })

        // ----------------------------------------
        // Chatflows
        // ----------------------------------------

        // Get all chatflows
        this.app.get('/api/v1/chatflows', async (req: Request, res: Response) => {
            const chatflows: IChatFlow[] = await getAllChatFlow()
            return res.json(chatflows)
        })

        // Get specific chatflow via api key
        this.app.get('/api/v1/chatflows/apikey/:apiKey', async (req: Request, res: Response) => {
            try {
                const apiKey = await getApiKey(req.params.apiKey)
                if (!apiKey) return res.status(401).send('Unauthorized')
                const chatflows = await this.AppDataSource.getRepository(ChatFlow)
                    .createQueryBuilder('cf')
                    .where('cf.apikeyid = :apikeyid', { apikeyid: apiKey.id })
                    .orWhere('cf.apikeyid IS NULL')
                    .orWhere('cf.apikeyid = ""')
                    .orderBy('cf.name', 'ASC')
                    .getMany()
                if (chatflows.length >= 1) return res.status(200).send(chatflows)
                return res.status(404).send('Chatflow not found')
            } catch (err: any) {
                return res.status(500).send(err?.message)
            }
        })

        // Get specific chatflow via id
        this.app.get('/api/v1/chatflows/:id', async (req: Request, res: Response) => {
            const chatflow = await this.AppDataSource.getRepository(ChatFlow).findOneBy({
                id: req.params.id
            })
            if (chatflow) return res.json(chatflow)
            return res.status(404).send(`Chatflow ${req.params.id} not found`)
        })

        // Get specific chatflow via id (PUBLIC endpoint, used when sharing chatbot link)
        this.app.get('/api/v1/public-chatflows/:id', async (req: Request, res: Response) => {
            const chatflow = await this.AppDataSource.getRepository(ChatFlow).findOneBy({
                id: req.params.id
            })
            if (chatflow && chatflow.isPublic) return res.json(chatflow)
            else if (chatflow && !chatflow.isPublic) return res.status(401).send(`Unauthorized`)
            return res.status(404).send(`Chatflow ${req.params.id} not found`)
        })

        // Get specific chatflow chatbotConfig via id (PUBLIC endpoint, used to retrieve config for embedded chat)
        // Safe as public endpoint as chatbotConfig doesn't contain sensitive credential
        this.app.get('/api/v1/public-chatbotConfig/:id', async (req: Request, res: Response) => {
            const chatflow = await this.AppDataSource.getRepository(ChatFlow).findOneBy({
                id: req.params.id
            })
            if (!chatflow) return res.status(404).send(`Chatflow ${req.params.id} not found`)
            const uploadsConfig = await this.getUploadsConfig(req.params.id)
            // even if chatbotConfig is not set but uploads are enabled
            // send uploadsConfig to the chatbot
            if (chatflow.chatbotConfig || uploadsConfig) {
                try {
                    const parsedConfig = chatflow.chatbotConfig ? JSON.parse(chatflow.chatbotConfig) : {}
                    return res.json({ ...parsedConfig, uploads: uploadsConfig })
                } catch (e) {
                    return res.status(500).send(`Error parsing Chatbot Config for Chatflow ${req.params.id}`)
                }
            }
            return res.status(200).send('OK')
        })

        // Save chatflow
        this.app.post('/api/v1/chatflows', async (req: Request, res: Response) => {
            const body = req.body
            const newChatFlow = new ChatFlow()
            Object.assign(newChatFlow, body)

            const chatflow = this.AppDataSource.getRepository(ChatFlow).create(newChatFlow)
            const results = await this.AppDataSource.getRepository(ChatFlow).save(chatflow)

            await this.telemetry.sendTelemetry('chatflow_created', {
                version: await getAppVersion(),
                chatlowId: results.id,
                flowGraph: getTelemetryFlowObj(JSON.parse(results.flowData)?.nodes, JSON.parse(results.flowData)?.edges)
            })

            return res.json(results)
        })

        // Update chatflow
        this.app.put('/api/v1/chatflows/:id', async (req: Request, res: Response) => {
            const chatflow = await this.AppDataSource.getRepository(ChatFlow).findOneBy({
                id: req.params.id
            })

            if (!chatflow) {
                res.status(404).send(`Chatflow ${req.params.id} not found`)
                return
            }

            const body = req.body
            const updateChatFlow = new ChatFlow()
            Object.assign(updateChatFlow, body)

            updateChatFlow.id = chatflow.id
            createRateLimiter(updateChatFlow)

            this.AppDataSource.getRepository(ChatFlow).merge(chatflow, updateChatFlow)
            const result = await this.AppDataSource.getRepository(ChatFlow).save(chatflow)

            // chatFlowPool is initialized only when a flow is opened
            // if the user attempts to rename/update category without opening any flow, chatFlowPool will be undefined
            if (this.chatflowPool) {
                // Update chatflowpool inSync to false, to build flow from scratch again because data has been changed
                this.chatflowPool.updateInSync(chatflow.id, false)
            }

            return res.json(result)
        })

        // Delete chatflow via id
        this.app.delete('/api/v1/chatflows/:id', async (req: Request, res: Response) => {
            const results = await this.AppDataSource.getRepository(ChatFlow).delete({ id: req.params.id })

            try {
                // Delete all  uploads corresponding to this chatflow
                const directory = path.join(getStoragePath(), req.params.id)
                deleteFolderRecursive(directory)
            } catch (e) {
                logger.error(`[server]: Error deleting file storage for chatflow ${req.params.id}: ${e}`)
            }

            return res.json(results)
        })

        // Check if chatflow valid for streaming
        this.app.get('/api/v1/chatflows-streaming/:id', async (req: Request, res: Response) => {
            const chatflow = await this.AppDataSource.getRepository(ChatFlow).findOneBy({
                id: req.params.id
            })
            if (!chatflow) return res.status(404).send(`Chatflow ${req.params.id} not found`)

            /*** Get Ending Node with Directed Graph  ***/
            const flowData = chatflow.flowData
            const parsedFlowData: IReactFlowObject = JSON.parse(flowData)
            const nodes = parsedFlowData.nodes
            const edges = parsedFlowData.edges
            const { graph, nodeDependencies } = constructGraphs(nodes, edges)

            const endingNodeIds = getEndingNodes(nodeDependencies, graph)
            if (!endingNodeIds.length) return res.status(500).send(`Ending nodes not found`)

            const endingNodes = nodes.filter((nd) => endingNodeIds.includes(nd.id))

            let isStreaming = false
            let isEndingNodeExists = endingNodes.find((node) => node.data?.outputs?.output === 'EndingNode')

            for (const endingNode of endingNodes) {
                const endingNodeData = endingNode.data
                if (!endingNodeData) return res.status(500).send(`Ending node ${endingNode.id} data not found`)

                const isEndingNode = endingNodeData?.outputs?.output === 'EndingNode'

                if (!isEndingNode) {
                    if (
                        endingNodeData &&
                        endingNodeData.category !== 'Chains' &&
                        endingNodeData.category !== 'Agents' &&
                        endingNodeData.category !== 'Engine'
                    ) {
                        return res.status(500).send(`Ending node must be either a Chain or Agent`)
                    }
                }

                isStreaming = isEndingNode ? false : isFlowValidForStream(nodes, endingNodeData)
            }

            // Once custom function ending node exists, flow is always unavailable to stream
            const obj = { isStreaming: isEndingNodeExists ? false : isStreaming }
            return res.json(obj)
        })

        // Check if chatflow valid for uploads
        this.app.get('/api/v1/chatflows-uploads/:id', async (req: Request, res: Response) => {
            try {
                const uploadsConfig = await this.getUploadsConfig(req.params.id)
                return res.json(uploadsConfig)
            } catch (e) {
                return res.status(500).send(e)
            }
        })

        // ----------------------------------------
        // ChatMessage
        // ----------------------------------------

        // Get all chatmessages from chatflowid
        this.app.get('/api/v1/chatmessage/:id', async (req: Request, res: Response) => {
            const sortOrder = req.query?.order as string | undefined
            const chatId = req.query?.chatId as string | undefined
            const memoryType = req.query?.memoryType as string | undefined
            const sessionId = req.query?.sessionId as string | undefined
            const messageId = req.query?.messageId as string | undefined
            const startDate = req.query?.startDate as string | undefined
            const endDate = req.query?.endDate as string | undefined
            const feedback = req.query?.feedback as boolean | undefined
            let chatTypeFilter = req.query?.chatType as chatType | undefined

            if (chatTypeFilter) {
                try {
                    const chatTypeFilterArray = JSON.parse(chatTypeFilter)
                    if (chatTypeFilterArray.includes(chatType.EXTERNAL) && chatTypeFilterArray.includes(chatType.INTERNAL)) {
                        chatTypeFilter = undefined
                    } else if (chatTypeFilterArray.includes(chatType.EXTERNAL)) {
                        chatTypeFilter = chatType.EXTERNAL
                    } else if (chatTypeFilterArray.includes(chatType.INTERNAL)) {
                        chatTypeFilter = chatType.INTERNAL
                    }
                } catch (e) {
                    return res.status(500).send(e)
                }
            }

            const chatmessages = await this.getChatMessage(
                req.params.id,
                chatTypeFilter,
                sortOrder,
                chatId,
                memoryType,
                sessionId,
                startDate,
                endDate,
                messageId,
                feedback
            )
            return res.json(chatmessages)
        })

        // Get internal chatmessages from chatflowid
        this.app.get('/api/v1/internal-chatmessage/:id', async (req: Request, res: Response) => {
            const sortOrder = req.query?.order as string | undefined
            const chatId = req.query?.chatId as string | undefined
            const memoryType = req.query?.memoryType as string | undefined
            const sessionId = req.query?.sessionId as string | undefined
            const messageId = req.query?.messageId as string | undefined
            const startDate = req.query?.startDate as string | undefined
            const endDate = req.query?.endDate as string | undefined
            const feedback = req.query?.feedback as boolean | undefined

            const chatmessages = await this.getChatMessage(
                req.params.id,
                chatType.INTERNAL,
                sortOrder,
                chatId,
                memoryType,
                sessionId,
                startDate,
                endDate,
                messageId,
                feedback
            )
            return res.json(chatmessages)
        })

        // Add chatmessages for chatflowid
        this.app.post('/api/v1/chatmessage/:id', async (req: Request, res: Response) => {
            const body = req.body
            const results = await this.addChatMessage(body)
            return res.json(results)
        })

        // Delete all chatmessages from chatId
        this.app.delete('/api/v1/chatmessage/:id', async (req: Request, res: Response) => {
            const chatflowid = req.params.id
            const chatflow = await this.AppDataSource.getRepository(ChatFlow).findOneBy({
                id: chatflowid
            })
            if (!chatflow) {
                res.status(404).send(`Chatflow ${chatflowid} not found`)
                return
            }
            const chatId = req.query?.chatId as string
            const memoryType = req.query?.memoryType as string | undefined
            const sessionId = req.query?.sessionId as string | undefined
            const chatType = req.query?.chatType as string | undefined
            const isClearFromViewMessageDialog = req.query?.isClearFromViewMessageDialog as string | undefined

            const flowData = chatflow.flowData
            const parsedFlowData: IReactFlowObject = JSON.parse(flowData)
            const nodes = parsedFlowData.nodes

            try {
                await clearSessionMemory(
                    nodes,
                    this.nodesPool.componentNodes,
                    chatId,
                    this.AppDataSource,
                    sessionId,
                    memoryType,
                    isClearFromViewMessageDialog
                )
            } catch (e) {
                return res.status(500).send('Error clearing chat messages')
            }

            const deleteOptions: FindOptionsWhere<ChatMessage> = { chatflowid }
            if (chatId) deleteOptions.chatId = chatId
            if (memoryType) deleteOptions.memoryType = memoryType
            if (sessionId) deleteOptions.sessionId = sessionId
            if (chatType) deleteOptions.chatType = chatType

            // remove all related feedback records
            const feedbackDeleteOptions: FindOptionsWhere<ChatMessageFeedback> = { chatId }
            await this.AppDataSource.getRepository(ChatMessageFeedback).delete(feedbackDeleteOptions)

            // Delete all uploads corresponding to this chatflow/chatId
            if (chatId) {
                try {
                    const directory = path.join(getStoragePath(), chatflowid, chatId)
                    deleteFolderRecursive(directory)
                } catch (e) {
                    logger.error(`[server]: Error deleting file storage for chatflow ${chatflowid}, chatId ${chatId}: ${e}`)
                }
            }

            const results = await this.AppDataSource.getRepository(ChatMessage).delete(deleteOptions)
            return res.json(results)
        })

        // ----------------------------------------
        // Chat Message Feedback
        // ----------------------------------------

        // Get all chatmessage feedback from chatflowid
        this.app.get('/api/v1/feedback/:id', async (req: Request, res: Response) => {
            const chatflowid = req.params.id
            const chatId = req.query?.chatId as string | undefined
            const sortOrder = req.query?.order as string | undefined
            const startDate = req.query?.startDate as string | undefined
            const endDate = req.query?.endDate as string | undefined

            const feedback = await this.getChatMessageFeedback(chatflowid, chatId, sortOrder, startDate, endDate)

            return res.json(feedback)
        })

        // Add chatmessage feedback for chatflowid
        this.app.post('/api/v1/feedback/:id', async (req: Request, res: Response) => {
            const body = req.body
            const results = await this.addChatMessageFeedback(body)
            return res.json(results)
        })

        // Update chatmessage feedback for id
        this.app.put('/api/v1/feedback/:id', async (req: Request, res: Response) => {
            const id = req.params.id
            const body = req.body
            await this.updateChatMessageFeedback(id, body)
            return res.json({ status: 'OK' })
        })

        // ----------------------------------------
        // stats
        // ----------------------------------------
        //
        // get stats for showing in chatflow
        this.app.get('/api/v1/stats/:id', async (req: Request, res: Response) => {
            const chatflowid = req.params.id
<<<<<<< HEAD
            const chatTypeFilter = chatType.EXTERNAL

            const totalMessages = await this.AppDataSource.getRepository(ChatMessage).count({
                where: {
                    chatflowid,
                    chatType: chatTypeFilter
                }
            })

            const chatMessageFeedbackRepo = this.AppDataSource.getRepository(ChatMessageFeedback)

            const totalFeedback = await chatMessageFeedbackRepo.count({ where: { chatflowid } })
            const positiveFeedback = await chatMessageFeedbackRepo.countBy({ chatflowid, rating: ChatMessageRatingType.THUMBS_UP })
=======
            let chatTypeFilter = req.query?.chatType as chatType | undefined
            const startDate = req.query?.startDate as string | undefined
            const endDate = req.query?.endDate as string | undefined

            if (chatTypeFilter) {
                try {
                    const chatTypeFilterArray = JSON.parse(chatTypeFilter)
                    if (chatTypeFilterArray.includes(chatType.EXTERNAL) && chatTypeFilterArray.includes(chatType.INTERNAL)) {
                        chatTypeFilter = undefined
                    } else if (chatTypeFilterArray.includes(chatType.EXTERNAL)) {
                        chatTypeFilter = chatType.EXTERNAL
                    } else if (chatTypeFilterArray.includes(chatType.INTERNAL)) {
                        chatTypeFilter = chatType.INTERNAL
                    }
                } catch (e) {
                    return res.status(500).send(e)
                }
            }

            const chatmessages = (await this.getChatMessage(
                chatflowid,
                chatTypeFilter,
                undefined,
                undefined,
                undefined,
                undefined,
                startDate,
                endDate,
                '',
                true
            )) as Array<ChatMessage & { feedback?: ChatMessageFeedback }>
            const totalMessages = chatmessages.length

            const totalFeedback = chatmessages.filter((message) => message?.feedback).length
            const positiveFeedback = chatmessages.filter((message) => message?.feedback?.rating === 'THUMBS_UP').length
>>>>>>> 0726fc37

            const results = {
                totalMessages,
                totalFeedback,
                positiveFeedback
            }

            res.json(results)
        })

        // ----------------------------------------
        // Credentials
        // ----------------------------------------

        // Create new credential
        this.app.post('/api/v1/credentials', async (req: Request, res: Response) => {
            const body = req.body
            const newCredential = await transformToCredentialEntity(body)
            const credential = this.AppDataSource.getRepository(Credential).create(newCredential)
            const results = await this.AppDataSource.getRepository(Credential).save(credential)
            return res.json(results)
        })

        // Get all credentials
        this.app.get('/api/v1/credentials', async (req: Request, res: Response) => {
            if (req.query.credentialName) {
                let returnCredentials = []
                if (Array.isArray(req.query.credentialName)) {
                    for (let i = 0; i < req.query.credentialName.length; i += 1) {
                        const name = req.query.credentialName[i] as string
                        const credentials = await this.AppDataSource.getRepository(Credential).findBy({
                            credentialName: name
                        })
                        returnCredentials.push(...credentials)
                    }
                } else {
                    const credentials = await this.AppDataSource.getRepository(Credential).findBy({
                        credentialName: req.query.credentialName as string
                    })
                    returnCredentials = [...credentials]
                }
                return res.json(returnCredentials)
            } else {
                const credentials = await this.AppDataSource.getRepository(Credential).find()
                const returnCredentials = []
                for (const credential of credentials) {
                    returnCredentials.push(omit(credential, ['encryptedData']))
                }
                return res.json(returnCredentials)
            }
        })

        // Get specific credential
        this.app.get('/api/v1/credentials/:id', async (req: Request, res: Response) => {
            const credential = await this.AppDataSource.getRepository(Credential).findOneBy({
                id: req.params.id
            })

            if (!credential) return res.status(404).send(`Credential ${req.params.id} not found`)

            // Decrpyt credentialData
            const decryptedCredentialData = await decryptCredentialData(
                credential.encryptedData,
                credential.credentialName,
                this.nodesPool.componentCredentials
            )
            const returnCredential: ICredentialReturnResponse = {
                ...credential,
                plainDataObj: decryptedCredentialData
            }
            return res.json(omit(returnCredential, ['encryptedData']))
        })

        // Update credential
        this.app.put('/api/v1/credentials/:id', async (req: Request, res: Response) => {
            const credential = await this.AppDataSource.getRepository(Credential).findOneBy({
                id: req.params.id
            })

            if (!credential) return res.status(404).send(`Credential ${req.params.id} not found`)

            const body = req.body
            const updateCredential = await transformToCredentialEntity(body)
            this.AppDataSource.getRepository(Credential).merge(credential, updateCredential)
            const result = await this.AppDataSource.getRepository(Credential).save(credential)

            return res.json(result)
        })

        // Delete all credentials from chatflowid
        this.app.delete('/api/v1/credentials/:id', async (req: Request, res: Response) => {
            const results = await this.AppDataSource.getRepository(Credential).delete({ id: req.params.id })
            return res.json(results)
        })

        // ----------------------------------------
        // Tools
        // ----------------------------------------

        // Get all tools
        this.app.get('/api/v1/tools', async (req: Request, res: Response) => {
            const tools = await this.AppDataSource.getRepository(Tool).find()
            return res.json(tools)
        })

        // Get specific tool
        this.app.get('/api/v1/tools/:id', async (req: Request, res: Response) => {
            const tool = await this.AppDataSource.getRepository(Tool).findOneBy({
                id: req.params.id
            })
            return res.json(tool)
        })

        // Add tool
        this.app.post('/api/v1/tools', async (req: Request, res: Response) => {
            const body = req.body
            const newTool = new Tool()
            Object.assign(newTool, body)

            const tool = this.AppDataSource.getRepository(Tool).create(newTool)
            const results = await this.AppDataSource.getRepository(Tool).save(tool)

            await this.telemetry.sendTelemetry('tool_created', {
                version: await getAppVersion(),
                toolId: results.id,
                toolName: results.name
            })

            return res.json(results)
        })

        // Update tool
        this.app.put('/api/v1/tools/:id', async (req: Request, res: Response) => {
            const tool = await this.AppDataSource.getRepository(Tool).findOneBy({
                id: req.params.id
            })

            if (!tool) {
                res.status(404).send(`Tool ${req.params.id} not found`)
                return
            }

            const body = req.body
            const updateTool = new Tool()
            Object.assign(updateTool, body)

            this.AppDataSource.getRepository(Tool).merge(tool, updateTool)
            const result = await this.AppDataSource.getRepository(Tool).save(tool)

            return res.json(result)
        })

        // Delete tool
        this.app.delete('/api/v1/tools/:id', async (req: Request, res: Response) => {
            const results = await this.AppDataSource.getRepository(Tool).delete({ id: req.params.id })
            return res.json(results)
        })

        // ----------------------------------------
        // Assistant
        // ----------------------------------------

        // Get all assistants
        this.app.get('/api/v1/assistants', async (req: Request, res: Response) => {
            const assistants = await this.AppDataSource.getRepository(Assistant).find()
            return res.json(assistants)
        })

        // Get specific assistant
        this.app.get('/api/v1/assistants/:id', async (req: Request, res: Response) => {
            const assistant = await this.AppDataSource.getRepository(Assistant).findOneBy({
                id: req.params.id
            })
            return res.json(assistant)
        })

        // Get assistant object
        this.app.get('/api/v1/openai-assistants/:id', async (req: Request, res: Response) => {
            const credentialId = req.query.credential as string
            const credential = await this.AppDataSource.getRepository(Credential).findOneBy({
                id: credentialId
            })

            if (!credential) return res.status(404).send(`Credential ${credentialId} not found`)

            // Decrpyt credentialData
            const decryptedCredentialData = await decryptCredentialData(credential.encryptedData)
            const openAIApiKey = decryptedCredentialData['openAIApiKey']
            if (!openAIApiKey) return res.status(404).send(`OpenAI ApiKey not found`)

            const openai = new OpenAI({ apiKey: openAIApiKey })
            const retrievedAssistant = await openai.beta.assistants.retrieve(req.params.id)
            const resp = await openai.files.list()
            const existingFiles = resp.data ?? []

            if (retrievedAssistant.file_ids && retrievedAssistant.file_ids.length) {
                ;(retrievedAssistant as any).files = existingFiles.filter((file) => retrievedAssistant.file_ids.includes(file.id))
            }

            return res.json(retrievedAssistant)
        })

        // List available assistants
        this.app.get('/api/v1/openai-assistants', async (req: Request, res: Response) => {
            const credentialId = req.query.credential as string
            const credential = await this.AppDataSource.getRepository(Credential).findOneBy({
                id: credentialId
            })

            if (!credential) return res.status(404).send(`Credential ${credentialId} not found`)

            // Decrpyt credentialData
            const decryptedCredentialData = await decryptCredentialData(credential.encryptedData)
            const openAIApiKey = decryptedCredentialData['openAIApiKey']
            if (!openAIApiKey) return res.status(404).send(`OpenAI ApiKey not found`)

            const openai = new OpenAI({ apiKey: openAIApiKey })
            const retrievedAssistants = await openai.beta.assistants.list()

            return res.json(retrievedAssistants.data)
        })

        // Add assistant
        this.app.post('/api/v1/assistants', async (req: Request, res: Response) => {
            const body = req.body

            if (!body.details) return res.status(500).send(`Invalid request body`)

            const assistantDetails = JSON.parse(body.details)

            try {
                const credential = await this.AppDataSource.getRepository(Credential).findOneBy({
                    id: body.credential
                })

                if (!credential) return res.status(404).send(`Credential ${body.credential} not found`)

                // Decrpyt credentialData
                const decryptedCredentialData = await decryptCredentialData(credential.encryptedData)
                const openAIApiKey = decryptedCredentialData['openAIApiKey']
                if (!openAIApiKey) return res.status(404).send(`OpenAI ApiKey not found`)

                const openai = new OpenAI({ apiKey: openAIApiKey })

                let tools = []
                if (assistantDetails.tools) {
                    for (const tool of assistantDetails.tools ?? []) {
                        tools.push({
                            type: tool
                        })
                    }
                }

                if (assistantDetails.uploadFiles) {
                    // Base64 strings
                    let files: string[] = []
                    const fileBase64 = assistantDetails.uploadFiles
                    if (fileBase64.startsWith('[') && fileBase64.endsWith(']')) {
                        files = JSON.parse(fileBase64)
                    } else {
                        files = [fileBase64]
                    }

                    const uploadedFiles = []
                    for (const file of files) {
                        const splitDataURI = file.split(',')
                        const filename = splitDataURI.pop()?.split(':')[1] ?? ''
                        const bf = Buffer.from(splitDataURI.pop() || '', 'base64')
                        const filePath = path.join(getUserHome(), '.flowise', 'openai-assistant', filename)
                        if (!fs.existsSync(path.join(getUserHome(), '.flowise', 'openai-assistant'))) {
                            fs.mkdirSync(path.dirname(filePath), { recursive: true })
                        }
                        if (!fs.existsSync(filePath)) {
                            fs.writeFileSync(filePath, bf)
                        }

                        const createdFile = await openai.files.create({
                            file: fs.createReadStream(filePath),
                            purpose: 'assistants'
                        })
                        uploadedFiles.push(createdFile)

                        fs.unlinkSync(filePath)
                    }
                    assistantDetails.files = [...assistantDetails.files, ...uploadedFiles]
                }

                if (!assistantDetails.id) {
                    const newAssistant = await openai.beta.assistants.create({
                        name: assistantDetails.name,
                        description: assistantDetails.description,
                        instructions: assistantDetails.instructions,
                        model: assistantDetails.model,
                        tools,
                        file_ids: (assistantDetails.files ?? []).map((file: OpenAI.Files.FileObject) => file.id)
                    })
                    assistantDetails.id = newAssistant.id
                } else {
                    const retrievedAssistant = await openai.beta.assistants.retrieve(assistantDetails.id)
                    let filteredTools = uniqWith([...retrievedAssistant.tools, ...tools], isEqual)
                    filteredTools = filteredTools.filter((tool) => !(tool.type === 'function' && !(tool as any).function))

                    await openai.beta.assistants.update(assistantDetails.id, {
                        name: assistantDetails.name,
                        description: assistantDetails.description ?? '',
                        instructions: assistantDetails.instructions ?? '',
                        model: assistantDetails.model,
                        tools: filteredTools,
                        file_ids: uniqWith(
                            [
                                ...retrievedAssistant.file_ids,
                                ...(assistantDetails.files ?? []).map((file: OpenAI.Files.FileObject) => file.id)
                            ],
                            isEqual
                        )
                    })
                }

                const newAssistantDetails = {
                    ...assistantDetails
                }
                if (newAssistantDetails.uploadFiles) delete newAssistantDetails.uploadFiles

                body.details = JSON.stringify(newAssistantDetails)
            } catch (error) {
                return res.status(500).send(`Error creating new assistant: ${error}`)
            }

            const newAssistant = new Assistant()
            Object.assign(newAssistant, body)

            const assistant = this.AppDataSource.getRepository(Assistant).create(newAssistant)
            const results = await this.AppDataSource.getRepository(Assistant).save(assistant)

            await this.telemetry.sendTelemetry('assistant_created', {
                version: await getAppVersion(),
                assistantId: results.id
            })

            return res.json(results)
        })

        // Update assistant
        this.app.put('/api/v1/assistants/:id', async (req: Request, res: Response) => {
            const assistant = await this.AppDataSource.getRepository(Assistant).findOneBy({
                id: req.params.id
            })

            if (!assistant) {
                res.status(404).send(`Assistant ${req.params.id} not found`)
                return
            }

            try {
                const openAIAssistantId = JSON.parse(assistant.details)?.id

                const body = req.body
                const assistantDetails = JSON.parse(body.details)

                const credential = await this.AppDataSource.getRepository(Credential).findOneBy({
                    id: body.credential
                })

                if (!credential) return res.status(404).send(`Credential ${body.credential} not found`)

                // Decrpyt credentialData
                const decryptedCredentialData = await decryptCredentialData(credential.encryptedData)
                const openAIApiKey = decryptedCredentialData['openAIApiKey']
                if (!openAIApiKey) return res.status(404).send(`OpenAI ApiKey not found`)

                const openai = new OpenAI({ apiKey: openAIApiKey })

                let tools = []
                if (assistantDetails.tools) {
                    for (const tool of assistantDetails.tools ?? []) {
                        tools.push({
                            type: tool
                        })
                    }
                }

                if (assistantDetails.uploadFiles) {
                    // Base64 strings
                    let files: string[] = []
                    const fileBase64 = assistantDetails.uploadFiles
                    if (fileBase64.startsWith('[') && fileBase64.endsWith(']')) {
                        files = JSON.parse(fileBase64)
                    } else {
                        files = [fileBase64]
                    }

                    const uploadedFiles = []
                    for (const file of files) {
                        const splitDataURI = file.split(',')
                        const filename = splitDataURI.pop()?.split(':')[1] ?? ''
                        const bf = Buffer.from(splitDataURI.pop() || '', 'base64')
                        const filePath = path.join(getUserHome(), '.flowise', 'openai-assistant', filename)
                        if (!fs.existsSync(path.join(getUserHome(), '.flowise', 'openai-assistant'))) {
                            fs.mkdirSync(path.dirname(filePath), { recursive: true })
                        }
                        if (!fs.existsSync(filePath)) {
                            fs.writeFileSync(filePath, bf)
                        }

                        const createdFile = await openai.files.create({
                            file: fs.createReadStream(filePath),
                            purpose: 'assistants'
                        })
                        uploadedFiles.push(createdFile)

                        fs.unlinkSync(filePath)
                    }
                    assistantDetails.files = [...assistantDetails.files, ...uploadedFiles]
                }

                const retrievedAssistant = await openai.beta.assistants.retrieve(openAIAssistantId)
                let filteredTools = uniqWith([...retrievedAssistant.tools, ...tools], isEqual)
                filteredTools = filteredTools.filter((tool) => !(tool.type === 'function' && !(tool as any).function))

                await openai.beta.assistants.update(openAIAssistantId, {
                    name: assistantDetails.name,
                    description: assistantDetails.description,
                    instructions: assistantDetails.instructions,
                    model: assistantDetails.model,
                    tools: filteredTools,
                    file_ids: uniqWith(
                        [...retrievedAssistant.file_ids, ...(assistantDetails.files ?? []).map((file: OpenAI.Files.FileObject) => file.id)],
                        isEqual
                    )
                })

                const newAssistantDetails = {
                    ...assistantDetails,
                    id: openAIAssistantId
                }
                if (newAssistantDetails.uploadFiles) delete newAssistantDetails.uploadFiles

                const updateAssistant = new Assistant()
                body.details = JSON.stringify(newAssistantDetails)
                Object.assign(updateAssistant, body)

                this.AppDataSource.getRepository(Assistant).merge(assistant, updateAssistant)
                const result = await this.AppDataSource.getRepository(Assistant).save(assistant)

                return res.json(result)
            } catch (error) {
                return res.status(500).send(`Error updating assistant: ${error}`)
            }
        })

        // Delete assistant
        this.app.delete('/api/v1/assistants/:id', async (req: Request, res: Response) => {
            const assistant = await this.AppDataSource.getRepository(Assistant).findOneBy({
                id: req.params.id
            })

            if (!assistant) {
                res.status(404).send(`Assistant ${req.params.id} not found`)
                return
            }

            try {
                const assistantDetails = JSON.parse(assistant.details)

                const credential = await this.AppDataSource.getRepository(Credential).findOneBy({
                    id: assistant.credential
                })

                if (!credential) return res.status(404).send(`Credential ${assistant.credential} not found`)

                // Decrpyt credentialData
                const decryptedCredentialData = await decryptCredentialData(credential.encryptedData)
                const openAIApiKey = decryptedCredentialData['openAIApiKey']
                if (!openAIApiKey) return res.status(404).send(`OpenAI ApiKey not found`)

                const openai = new OpenAI({ apiKey: openAIApiKey })

                const results = await this.AppDataSource.getRepository(Assistant).delete({ id: req.params.id })

                if (req.query.isDeleteBoth) await openai.beta.assistants.del(assistantDetails.id)

                return res.json(results)
            } catch (error: any) {
                if (error.status === 404 && error.type === 'invalid_request_error') return res.send('OK')
                return res.status(500).send(`Error deleting assistant: ${error}`)
            }
        })

        function streamFileToUser(res: Response, filePath: string) {
            const fileStream = fs.createReadStream(filePath)
            fileStream.pipe(res)
        }

        // Download file from assistant
        this.app.post('/api/v1/openai-assistants-file', async (req: Request, res: Response) => {
            const filePath = path.join(getUserHome(), '.flowise', 'openai-assistant', req.body.fileName)
            //raise error if file path is not absolute
            if (!path.isAbsolute(filePath)) return res.status(500).send(`Invalid file path`)
            //raise error if file path contains '..'
            if (filePath.includes('..')) return res.status(500).send(`Invalid file path`)
            //only return from the .flowise openai-assistant folder
            if (!(filePath.includes('.flowise') && filePath.includes('openai-assistant'))) return res.status(500).send(`Invalid file path`)

            if (fs.existsSync(filePath)) {
                res.setHeader('Content-Disposition', contentDisposition(path.basename(filePath)))
                streamFileToUser(res, filePath)
            } else {
                return res.status(404).send(`File ${req.body.fileName} not found`)
            }
        })

        this.app.get('/api/v1/get-upload-path', async (req: Request, res: Response) => {
            return res.json({
                storagePath: getStoragePath()
            })
        })

        // stream uploaded image
        this.app.get('/api/v1/get-upload-file', async (req: Request, res: Response) => {
            try {
                if (!req.query.chatflowId || !req.query.chatId || !req.query.fileName) {
                    return res.status(500).send(`Invalid file path`)
                }
                const chatflowId = req.query.chatflowId as string
                const chatId = req.query.chatId as string
                const fileName = req.query.fileName as string

                const filePath = path.join(getStoragePath(), chatflowId, chatId, fileName)
                //raise error if file path is not absolute
                if (!path.isAbsolute(filePath)) return res.status(500).send(`Invalid file path`)
                //raise error if file path contains '..'
                if (filePath.includes('..')) return res.status(500).send(`Invalid file path`)
                //only return from the storage folder
                if (!filePath.startsWith(getStoragePath())) return res.status(500).send(`Invalid file path`)

                if (fs.existsSync(filePath)) {
                    res.setHeader('Content-Disposition', contentDisposition(path.basename(filePath)))
                    streamFileToUser(res, filePath)
                } else {
                    return res.status(404).send(`File ${fileName} not found`)
                }
            } catch (error) {
                return res.status(500).send(`Invalid file path`)
            }
        })

        // ----------------------------------------
        // Configuration
        // ----------------------------------------

        this.app.get('/api/v1/flow-config/:id', async (req: Request, res: Response) => {
            const chatflow = await this.AppDataSource.getRepository(ChatFlow).findOneBy({
                id: req.params.id
            })
            if (!chatflow) return res.status(404).send(`Chatflow ${req.params.id} not found`)
            const flowData = chatflow.flowData
            const parsedFlowData: IReactFlowObject = JSON.parse(flowData)
            const nodes = parsedFlowData.nodes
            const availableConfigs = findAvailableConfigs(nodes, this.nodesPool.componentCredentials)
            return res.json(availableConfigs)
        })

        this.app.post('/api/v1/node-config', async (req: Request, res: Response) => {
            const nodes = [{ data: req.body }] as IReactFlowNode[]
            const availableConfigs = findAvailableConfigs(nodes, this.nodesPool.componentCredentials)
            return res.json(availableConfigs)
        })

        this.app.get('/api/v1/version', async (req: Request, res: Response) => {
            const getPackageJsonPath = (): string => {
                const checkPaths = [
                    path.join(__dirname, '..', 'package.json'),
                    path.join(__dirname, '..', '..', 'package.json'),
                    path.join(__dirname, '..', '..', '..', 'package.json'),
                    path.join(__dirname, '..', '..', '..', '..', 'package.json'),
                    path.join(__dirname, '..', '..', '..', '..', '..', 'package.json')
                ]
                for (const checkPath of checkPaths) {
                    if (fs.existsSync(checkPath)) {
                        return checkPath
                    }
                }
                return ''
            }

            const packagejsonPath = getPackageJsonPath()
            if (!packagejsonPath) return res.status(404).send('Version not found')
            try {
                const content = await fs.promises.readFile(packagejsonPath, 'utf8')
                const parsedContent = JSON.parse(content)
                return res.json({ version: parsedContent.version })
            } catch (error) {
                return res.status(500).send(`Version not found: ${error}`)
            }
        })

        // ----------------------------------------
        // Scraper
        // ----------------------------------------

        this.app.get('/api/v1/fetch-links', async (req: Request, res: Response) => {
            try {
                const url = decodeURIComponent(req.query.url as string)
                const relativeLinksMethod = req.query.relativeLinksMethod as string
                if (!relativeLinksMethod) {
                    return res.status(500).send('Please choose a Relative Links Method in Additional Parameters.')
                }

                const limit = parseInt(req.query.limit as string)
                if (process.env.DEBUG === 'true') console.info(`Start ${relativeLinksMethod}`)
                const links: string[] = relativeLinksMethod === 'webCrawl' ? await webCrawl(url, limit) : await xmlScrape(url, limit)
                if (process.env.DEBUG === 'true') console.info(`Finish ${relativeLinksMethod}`)

                res.json({ status: 'OK', links })
            } catch (e: any) {
                return res.status(500).send('Could not fetch links from the URL.')
            }
        })

        // ----------------------------------------
        // Upsert
        // ----------------------------------------

        this.app.post(
            '/api/v1/vector/upsert/:id',
            upload.array('files'),
            (req: Request, res: Response, next: NextFunction) => getRateLimiter(req, res, next),
            async (req: Request, res: Response) => {
                await this.upsertVector(req, res)
            }
        )

        this.app.post('/api/v1/vector/internal-upsert/:id', async (req: Request, res: Response) => {
            await this.upsertVector(req, res, true)
        })

        // ----------------------------------------
        // Prompt from Hub
        // ----------------------------------------
        this.app.post('/api/v1/load-prompt', async (req: Request, res: Response) => {
            try {
                let hub = new Client()
                const prompt = await hub.pull(req.body.promptName)
                const templates = parsePrompt(prompt)
                return res.json({ status: 'OK', prompt: req.body.promptName, templates: templates })
            } catch (e: any) {
                return res.json({ status: 'ERROR', prompt: req.body.promptName, error: e?.message })
            }
        })

        this.app.post('/api/v1/prompts-list', async (req: Request, res: Response) => {
            try {
                const tags = req.body.tags ? `tags=${req.body.tags}` : ''
                // Default to 100, TODO: add pagination and use offset & limit
                const url = `https://api.hub.langchain.com/repos/?limit=100&${tags}has_commits=true&sort_field=num_likes&sort_direction=desc&is_archived=false`
                axios.get(url).then((response) => {
                    if (response.data.repos) {
                        return res.json({ status: 'OK', repos: response.data.repos })
                    }
                })
            } catch (e: any) {
                return res.json({ status: 'ERROR', repos: [] })
            }
        })

        // ----------------------------------------
        // Prediction
        // ----------------------------------------

        // Send input message and get prediction result (External)
        this.app.post(
            '/api/v1/prediction/:id',
            upload.array('files'),
            (req: Request, res: Response, next: NextFunction) => getRateLimiter(req, res, next),
            async (req: Request, res: Response) => {
                const chatflow = await this.AppDataSource.getRepository(ChatFlow).findOneBy({
                    id: req.params.id
                })
                if (!chatflow) return res.status(404).send(`Chatflow ${req.params.id} not found`)
                let isDomainAllowed = true
                logger.info(`[server]: Request originated from ${req.headers.origin}`)
                if (chatflow.chatbotConfig) {
                    const parsedConfig = JSON.parse(chatflow.chatbotConfig)
                    // check whether the first one is not empty. if it is empty that means the user set a value and then removed it.
                    const isValidAllowedOrigins = parsedConfig.allowedOrigins?.length && parsedConfig.allowedOrigins[0] !== ''
                    if (isValidAllowedOrigins) {
                        const originHeader = req.headers.origin as string
                        const origin = new URL(originHeader).host
                        isDomainAllowed =
                            parsedConfig.allowedOrigins.filter((domain: string) => {
                                try {
                                    const allowedOrigin = new URL(domain).host
                                    return origin === allowedOrigin
                                } catch (e) {
                                    return false
                                }
                            }).length > 0
                    }
                }

                if (isDomainAllowed) {
                    await this.buildChatflow(req, res, socketIO)
                } else {
                    return res.status(401).send(`This site is not allowed to access this chatbot`)
                }
            }
        )

        // Send input message and get prediction result (Internal)
        this.app.post('/api/v1/internal-prediction/:id', async (req: Request, res: Response) => {
            await this.buildChatflow(req, res, socketIO, true)
        })

        // ----------------------------------------
        // Marketplaces
        // ----------------------------------------

        // Get all templates for marketplaces
        this.app.get('/api/v1/marketplaces/templates', async (req: Request, res: Response) => {
            let marketplaceDir = path.join(__dirname, '..', 'marketplaces', 'chatflows')
            let jsonsInDir = fs.readdirSync(marketplaceDir).filter((file) => path.extname(file) === '.json')
            let templates: any[] = []
            jsonsInDir.forEach((file, index) => {
                const filePath = path.join(__dirname, '..', 'marketplaces', 'chatflows', file)
                const fileData = fs.readFileSync(filePath)
                const fileDataObj = JSON.parse(fileData.toString())
                const template = {
                    id: index,
                    templateName: file.split('.json')[0],
                    flowData: fileData.toString(),
                    badge: fileDataObj?.badge,
                    framework: fileDataObj?.framework,
                    categories: fileDataObj?.categories,
                    type: 'Chatflow',
                    description: fileDataObj?.description || ''
                }
                templates.push(template)
            })

            marketplaceDir = path.join(__dirname, '..', 'marketplaces', 'tools')
            jsonsInDir = fs.readdirSync(marketplaceDir).filter((file) => path.extname(file) === '.json')
            jsonsInDir.forEach((file, index) => {
                const filePath = path.join(__dirname, '..', 'marketplaces', 'tools', file)
                const fileData = fs.readFileSync(filePath)
                const fileDataObj = JSON.parse(fileData.toString())
                const template = {
                    ...fileDataObj,
                    id: index,
                    type: 'Tool',
                    framework: fileDataObj?.framework,
                    badge: fileDataObj?.badge,
                    categories: '',
                    templateName: file.split('.json')[0]
                }
                templates.push(template)
            })
            const sortedTemplates = templates.sort((a, b) => a.templateName.localeCompare(b.templateName))
            const FlowiseDocsQnAIndex = sortedTemplates.findIndex((tmp) => tmp.templateName === 'Flowise Docs QnA')
            if (FlowiseDocsQnAIndex > 0) {
                sortedTemplates.unshift(sortedTemplates.splice(FlowiseDocsQnAIndex, 1)[0])
            }
            return res.json(sortedTemplates)
        })

        // ----------------------------------------
        // Variables
        // ----------------------------------------
        this.app.get('/api/v1/variables', async (req: Request, res: Response) => {
            const variables = await getDataSource().getRepository(Variable).find()
            return res.json(variables)
        })

        // Create new variable
        this.app.post('/api/v1/variables', async (req: Request, res: Response) => {
            const body = req.body
            const newVariable = new Variable()
            Object.assign(newVariable, body)
            const variable = this.AppDataSource.getRepository(Variable).create(newVariable)
            const results = await this.AppDataSource.getRepository(Variable).save(variable)
            return res.json(results)
        })

        // Update variable
        this.app.put('/api/v1/variables/:id', async (req: Request, res: Response) => {
            const variable = await this.AppDataSource.getRepository(Variable).findOneBy({
                id: req.params.id
            })

            if (!variable) return res.status(404).send(`Variable ${req.params.id} not found`)

            const body = req.body
            const updateVariable = new Variable()
            Object.assign(updateVariable, body)
            this.AppDataSource.getRepository(Variable).merge(variable, updateVariable)
            const result = await this.AppDataSource.getRepository(Variable).save(variable)

            return res.json(result)
        })

        // Delete variable via id
        this.app.delete('/api/v1/variables/:id', async (req: Request, res: Response) => {
            const results = await this.AppDataSource.getRepository(Variable).delete({ id: req.params.id })
            return res.json(results)
        })

        // ----------------------------------------
        // API Keys
        // ----------------------------------------

        const addChatflowsCount = async (keys: any, res: Response) => {
            if (keys) {
                const updatedKeys: any[] = []
                //iterate through keys and get chatflows
                for (const key of keys) {
                    const chatflows = await this.AppDataSource.getRepository(ChatFlow)
                        .createQueryBuilder('cf')
                        .where('cf.apikeyid = :apikeyid', { apikeyid: key.id })
                        .getMany()
                    const linkedChatFlows: any[] = []
                    chatflows.map((cf) => {
                        linkedChatFlows.push({
                            flowName: cf.name,
                            category: cf.category,
                            updatedDate: cf.updatedDate
                        })
                    })
                    key.chatFlows = linkedChatFlows
                    updatedKeys.push(key)
                }
                return res.json(updatedKeys)
            }
            return res.json(keys)
        }
        // Get api keys
        this.app.get('/api/v1/apikey', async (req: Request, res: Response) => {
            const keys = await getAPIKeys()
            return addChatflowsCount(keys, res)
        })

        // Add new api key
        this.app.post('/api/v1/apikey', async (req: Request, res: Response) => {
            const keys = await addAPIKey(req.body.keyName)
            return addChatflowsCount(keys, res)
        })

        // Update api key
        this.app.put('/api/v1/apikey/:id', async (req: Request, res: Response) => {
            const keys = await updateAPIKey(req.params.id, req.body.keyName)
            return addChatflowsCount(keys, res)
        })

        // Delete new api key
        this.app.delete('/api/v1/apikey/:id', async (req: Request, res: Response) => {
            const keys = await deleteAPIKey(req.params.id)
            return addChatflowsCount(keys, res)
        })

        // Verify api key
        this.app.get('/api/v1/verify/apikey/:apiKey', async (req: Request, res: Response) => {
            try {
                const apiKey = await getApiKey(req.params.apiKey)
                if (!apiKey) return res.status(401).send('Unauthorized')
                return res.status(200).send('OK')
            } catch (err: any) {
                return res.status(500).send(err?.message)
            }
        })

        // ----------------------------------------
        // Serve UI static
        // ----------------------------------------

        const packagePath = getNodeModulesPackagePath('flowise-ui')
        const uiBuildPath = path.join(packagePath, 'build')
        const uiHtmlPath = path.join(packagePath, 'build', 'index.html')

        this.app.use('/', express.static(uiBuildPath))

        // All other requests not handled will return React app
        this.app.use((req, res) => {
            res.sendFile(uiHtmlPath)
        })
    }

    /**
     * Validate API Key
     * @param {Request} req
     * @param {Response} res
     * @param {ChatFlow} chatflow
     */
    async validateKey(req: Request, chatflow: ChatFlow) {
        const chatFlowApiKeyId = chatflow.apikeyid
        if (!chatFlowApiKeyId) return true

        const authorizationHeader = (req.headers['Authorization'] as string) ?? (req.headers['authorization'] as string) ?? ''
        if (chatFlowApiKeyId && !authorizationHeader) return false

        const suppliedKey = authorizationHeader.split(`Bearer `).pop()
        if (suppliedKey) {
            const keys = await getAPIKeys()
            const apiSecret = keys.find((key) => key.id === chatFlowApiKeyId)?.apiSecret
            if (!compareKeys(apiSecret, suppliedKey)) return false
            return true
        }
        return false
    }

    /**
     * Method that checks if uploads are enabled in the chatflow
     * @param {string} chatflowid
     */
    async getUploadsConfig(chatflowid: string): Promise<any> {
        const chatflow = await this.AppDataSource.getRepository(ChatFlow).findOneBy({
            id: chatflowid
        })
        if (!chatflow) return `Chatflow ${chatflowid} not found`

        const uploadAllowedNodes = ['llmChain', 'conversationChain', 'mrklAgentChat', 'conversationalAgent']
        const uploadProcessingNodes = ['chatOpenAI', 'chatAnthropic']

        const flowObj = JSON.parse(chatflow.flowData)
        const imgUploadSizeAndTypes: IUploadFileSizeAndTypes[] = []

        let isSpeechToTextEnabled = false
        if (chatflow.speechToText) {
            const speechToTextProviders = JSON.parse(chatflow.speechToText)
            for (const provider in speechToTextProviders) {
                if (provider !== 'none') {
                    const providerObj = speechToTextProviders[provider]
                    if (providerObj.status) {
                        isSpeechToTextEnabled = true
                        break
                    }
                }
            }
        }

        let isImageUploadAllowed = false
        const nodes: IReactFlowNode[] = flowObj.nodes

        /*
         * Condition for isImageUploadAllowed
         * 1.) one of the uploadAllowedNodes exists
         * 2.) one of the uploadProcessingNodes exists + allowImageUploads is ON
         */
        if (!nodes.some((node) => uploadAllowedNodes.includes(node.data.name))) {
            return {
                isSpeechToTextEnabled,
                isImageUploadAllowed: false,
                imgUploadSizeAndTypes
            }
        }

        nodes.forEach((node: IReactFlowNode) => {
            if (uploadProcessingNodes.indexOf(node.data.name) > -1) {
                // TODO: for now the maxUploadSize is hardcoded to 5MB, we need to add it to the node properties
                node.data.inputParams.map((param: INodeParams) => {
                    if (param.name === 'allowImageUploads' && node.data.inputs?.['allowImageUploads']) {
                        imgUploadSizeAndTypes.push({
                            fileTypes: 'image/gif;image/jpeg;image/png;image/webp;'.split(';'),
                            maxUploadSize: 5
                        })
                        isImageUploadAllowed = true
                    }
                })
            }
        })

        return {
            isSpeechToTextEnabled,
            isImageUploadAllowed,
            imgUploadSizeAndTypes
        }
    }

    /**
     * Method that get chat messages.
     * @param {string} chatflowid
     * @param {chatType} chatType
     * @param {string} sortOrder
     * @param {string} chatId
     * @param {string} memoryType
     * @param {string} sessionId
     * @param {string} startDate
     * @param {string} endDate
     * @param {boolean} feedback
     */
    async getChatMessage(
        chatflowid: string,
        chatType: chatType | undefined,
        sortOrder: string = 'ASC',
        chatId?: string,
        memoryType?: string,
        sessionId?: string,
        startDate?: string,
        endDate?: string,
        messageId?: string,
        feedback?: boolean
    ): Promise<ChatMessage[]> {
        const setDateToStartOrEndOfDay = (dateTimeStr: string, setHours: 'start' | 'end') => {
            const date = new Date(dateTimeStr)
            if (isNaN(date.getTime())) {
                return undefined
            }
            setHours === 'start' ? date.setHours(0, 0, 0, 0) : date.setHours(23, 59, 59, 999)
            return date
        }

        let fromDate
        if (startDate) fromDate = setDateToStartOrEndOfDay(startDate, 'start')

        let toDate
        if (endDate) toDate = setDateToStartOrEndOfDay(endDate, 'end')

        if (feedback) {
            const query = this.AppDataSource.getRepository(ChatMessage).createQueryBuilder('chat_message')

            // do the join with chat message feedback based on messageId for each chat message in the chatflow
            query
                .leftJoinAndMapOne('chat_message.feedback', ChatMessageFeedback, 'feedback', 'feedback.messageId = chat_message.id')
                .where('chat_message.chatflowid = :chatflowid', { chatflowid })

            // based on which parameters are available add `andWhere` clauses to the query
            if (chatType) {
                query.andWhere('chat_message.chatType = :chatType', { chatType })
            }
            if (chatId) {
                query.andWhere('chat_message.chatId = :chatId', { chatId })
            }
            if (memoryType) {
                query.andWhere('chat_message.memoryType = :memoryType', { memoryType })
            }
            if (sessionId) {
                query.andWhere('chat_message.sessionId = :sessionId', { sessionId })
            }

            // set date range
            query.andWhere('chat_message.createdDate BETWEEN :fromDate AND :toDate', {
                fromDate: fromDate ?? new Date().setMonth(new Date().getMonth() - 1),
                toDate: toDate ?? new Date()
            })
            // sort
            query.orderBy('chat_message.createdDate', sortOrder === 'DESC' ? 'DESC' : 'ASC')

            const messages = await query.getMany()
            return messages
        }

        return await this.AppDataSource.getRepository(ChatMessage).find({
            where: {
                chatflowid,
                chatType,
                chatId,
                memoryType: memoryType ?? undefined,
                sessionId: sessionId ?? undefined,
                ...(fromDate && { createdDate: MoreThanOrEqual(fromDate) }),
                ...(toDate && { createdDate: LessThanOrEqual(toDate) }),
                id: messageId ?? undefined
            },
            order: {
                createdDate: sortOrder === 'DESC' ? 'DESC' : 'ASC'
            }
        })
    }

    /**
     * Method that add chat messages.
     * @param {Partial<IChatMessage>} chatMessage
     */
    async addChatMessage(chatMessage: Partial<IChatMessage>): Promise<ChatMessage> {
        const newChatMessage = new ChatMessage()
        Object.assign(newChatMessage, chatMessage)

        if (!newChatMessage.createdDate) newChatMessage.createdDate = new Date()

        const chatmessage = this.AppDataSource.getRepository(ChatMessage).create(newChatMessage)
        return await this.AppDataSource.getRepository(ChatMessage).save(chatmessage)
    }

    /**
     * Method that get chat messages.
     * @param {string} chatflowid
     * @param {string} sortOrder
     * @param {string} chatId
     * @param {string} startDate
     * @param {string} endDate
     */
    async getChatMessageFeedback(
        chatflowid: string,
        chatId?: string,
        sortOrder: string = 'ASC',
        startDate?: string,
        endDate?: string
    ): Promise<ChatMessageFeedback[]> {
        let fromDate
        if (startDate) fromDate = new Date(startDate)

        let toDate
        if (endDate) toDate = new Date(endDate)
        return await this.AppDataSource.getRepository(ChatMessageFeedback).find({
            where: {
                chatflowid,
                chatId,
                createdDate: toDate && fromDate ? Between(fromDate, toDate) : undefined
            },
            order: {
                createdDate: sortOrder === 'DESC' ? 'DESC' : 'ASC'
            }
        })
    }

    /**
     * Method that add chat message feedback.
     * @param {Partial<IChatMessageFeedback>} chatMessageFeedback
     */
    async addChatMessageFeedback(chatMessageFeedback: Partial<IChatMessageFeedback>): Promise<ChatMessageFeedback> {
        const newChatMessageFeedback = new ChatMessageFeedback()
        Object.assign(newChatMessageFeedback, chatMessageFeedback)

        const feedback = this.AppDataSource.getRepository(ChatMessageFeedback).create(newChatMessageFeedback)
        return await this.AppDataSource.getRepository(ChatMessageFeedback).save(feedback)
    }

    /**
     * Method that updates chat message feedback.
     * @param {string} id
     * @param {Partial<IChatMessageFeedback>} chatMessageFeedback
     */
    async updateChatMessageFeedback(id: string, chatMessageFeedback: Partial<IChatMessageFeedback>) {
        const newChatMessageFeedback = new ChatMessageFeedback()
        Object.assign(newChatMessageFeedback, chatMessageFeedback)

        await this.AppDataSource.getRepository(ChatMessageFeedback).update({ id }, chatMessageFeedback)
    }

    async upsertVector(req: Request, res: Response, isInternal: boolean = false) {
        try {
            const chatflowid = req.params.id
            let incomingInput: IncomingInput = req.body

            const chatflow = await this.AppDataSource.getRepository(ChatFlow).findOneBy({
                id: chatflowid
            })
            if (!chatflow) return res.status(404).send(`Chatflow ${chatflowid} not found`)

            if (!isInternal) {
                const isKeyValidated = await this.validateKey(req, chatflow)
                if (!isKeyValidated) return res.status(401).send('Unauthorized')
            }

            const files = (req.files as any[]) || []

            if (files.length) {
                const overrideConfig: ICommonObject = { ...req.body }
                for (const file of files) {
                    const fileData = fs.readFileSync(file.path, { encoding: 'base64' })
                    const dataBase64String = `data:${file.mimetype};base64,${fileData},filename:${file.filename}`

                    const fileInputField = mapMimeTypeToInputField(file.mimetype)
                    if (overrideConfig[fileInputField]) {
                        overrideConfig[fileInputField] = JSON.stringify([...JSON.parse(overrideConfig[fileInputField]), dataBase64String])
                    } else {
                        overrideConfig[fileInputField] = JSON.stringify([dataBase64String])
                    }
                }
                incomingInput = {
                    question: req.body.question ?? 'hello',
                    overrideConfig,
                    history: [],
                    stopNodeId: req.body.stopNodeId
                }
            }

            /*** Get chatflows and prepare data  ***/
            const flowData = chatflow.flowData
            const parsedFlowData: IReactFlowObject = JSON.parse(flowData)
            const nodes = parsedFlowData.nodes
            const edges = parsedFlowData.edges

            let stopNodeId = incomingInput?.stopNodeId ?? ''
            let chatHistory = incomingInput?.history
            let chatId = incomingInput.chatId ?? ''
            let isUpsert = true

            // Get session ID
            const memoryNode = findMemoryNode(nodes, edges)
            let sessionId = undefined
            if (memoryNode) sessionId = getMemorySessionId(memoryNode, incomingInput, chatId, isInternal)

            const vsNodes = nodes.filter(
                (node) =>
                    node.data.category === 'Vector Stores' &&
                    !node.data.label.includes('Upsert') &&
                    !node.data.label.includes('Load Existing')
            )
            if (vsNodes.length > 1 && !stopNodeId) {
                return res.status(500).send('There are multiple vector nodes, please provide stopNodeId in body request')
            } else if (vsNodes.length === 1 && !stopNodeId) {
                stopNodeId = vsNodes[0].data.id
            } else if (!vsNodes.length && !stopNodeId) {
                return res.status(500).send('No vector node found')
            }

            const { graph } = constructGraphs(nodes, edges, { isReversed: true })

            const nodeIds = getAllConnectedNodes(graph, stopNodeId)

            const filteredGraph: INodeDirectedGraph = {}
            for (const key of nodeIds) {
                if (Object.prototype.hasOwnProperty.call(graph, key)) {
                    filteredGraph[key] = graph[key]
                }
            }

            const { startingNodeIds, depthQueue } = getStartingNodes(filteredGraph, stopNodeId)

            await buildFlow(
                startingNodeIds,
                nodes,
                edges,
                filteredGraph,
                depthQueue,
                this.nodesPool.componentNodes,
                incomingInput.question,
                chatHistory,
                chatId,
                sessionId ?? '',
                chatflowid,
                this.AppDataSource,
                incomingInput?.overrideConfig,
                this.cachePool,
                isUpsert,
                stopNodeId
            )

            const startingNodes = nodes.filter((nd) => startingNodeIds.includes(nd.data.id))

            this.chatflowPool.add(chatflowid, undefined, startingNodes, incomingInput?.overrideConfig)

            await this.telemetry.sendTelemetry('vector_upserted', {
                version: await getAppVersion(),
                chatlowId: chatflowid,
                type: isInternal ? chatType.INTERNAL : chatType.EXTERNAL,
                flowGraph: getTelemetryFlowObj(nodes, edges),
                stopNodeId
            })

            return res.status(201).send('Successfully Upserted')
        } catch (e: any) {
            logger.error('[server]: Error:', e)
            return res.status(500).send(e.message)
        }
    }

    /**
     * Build Chatflow
     * @param {Request} req
     * @param {Response} res
     * @param {Server} socketIO
     * @param {boolean} isInternal
     * @param {boolean} isUpsert
     */
    async buildChatflow(req: Request, res: Response, socketIO?: Server, isInternal: boolean = false) {
        try {
            const chatflowid = req.params.id
            let incomingInput: IncomingInput = req.body

            let nodeToExecuteData: INodeData

            const chatflow = await this.AppDataSource.getRepository(ChatFlow).findOneBy({
                id: chatflowid
            })
            if (!chatflow) return res.status(404).send(`Chatflow ${chatflowid} not found`)

            const chatId = incomingInput.chatId ?? incomingInput.overrideConfig?.sessionId ?? uuidv4()
            const userMessageDateTime = new Date()

            if (!isInternal) {
                const isKeyValidated = await this.validateKey(req, chatflow)
                if (!isKeyValidated) return res.status(401).send('Unauthorized')
            }

            let fileUploads: IFileUpload[] = []
            if (incomingInput.uploads) {
                fileUploads = incomingInput.uploads
                for (let i = 0; i < fileUploads.length; i += 1) {
                    const upload = fileUploads[i]
                    if ((upload.type === 'file' || upload.type === 'audio') && upload.data) {
                        const filename = upload.name
                        const dir = path.join(getStoragePath(), chatflowid, chatId)
                        if (!fs.existsSync(dir)) {
                            fs.mkdirSync(dir, { recursive: true })
                        }
                        const filePath = path.join(dir, filename)
                        const splitDataURI = upload.data.split(',')
                        const bf = Buffer.from(splitDataURI.pop() || '', 'base64')
                        fs.writeFileSync(filePath, bf)

                        // Omit upload.data since we don't store the content in database
                        upload.type = 'stored-file'
                        fileUploads[i] = omit(upload, ['data'])
                    }

                    // Run Speech to Text conversion
                    if (upload.mime === 'audio/webm') {
                        let speechToTextConfig: ICommonObject = {}
                        if (chatflow.speechToText) {
                            const speechToTextProviders = JSON.parse(chatflow.speechToText)
                            for (const provider in speechToTextProviders) {
                                const providerObj = speechToTextProviders[provider]
                                if (providerObj.status) {
                                    speechToTextConfig = providerObj
                                    speechToTextConfig['name'] = provider
                                    break
                                }
                            }
                        }
                        if (speechToTextConfig) {
                            const options: ICommonObject = {
                                chatId,
                                chatflowid,
                                appDataSource: this.AppDataSource,
                                databaseEntities: databaseEntities
                            }
                            const speechToTextResult = await convertSpeechToText(upload, speechToTextConfig, options)
                            if (speechToTextResult) {
                                incomingInput.question = speechToTextResult
                            }
                        }
                    }
                }
            }

            let isStreamValid = false

            const files = (req.files as any[]) || []

            if (files.length) {
                const overrideConfig: ICommonObject = { ...req.body }
                for (const file of files) {
                    const fileData = fs.readFileSync(file.path, { encoding: 'base64' })
                    const dataBase64String = `data:${file.mimetype};base64,${fileData},filename:${file.filename}`

                    const fileInputField = mapMimeTypeToInputField(file.mimetype)
                    if (overrideConfig[fileInputField]) {
                        overrideConfig[fileInputField] = JSON.stringify([...JSON.parse(overrideConfig[fileInputField]), dataBase64String])
                    } else {
                        overrideConfig[fileInputField] = JSON.stringify([dataBase64String])
                    }
                }
                incomingInput = {
                    question: req.body.question ?? 'hello',
                    overrideConfig,
                    history: [],
                    socketIOClientId: req.body.socketIOClientId
                }
            }

            /*** Get chatflows and prepare data  ***/
            const flowData = chatflow.flowData
            const parsedFlowData: IReactFlowObject = JSON.parse(flowData)
            const nodes = parsedFlowData.nodes
            const edges = parsedFlowData.edges

            // Get session ID
            const memoryNode = findMemoryNode(nodes, edges)
            const memoryType = memoryNode?.data.label
            let sessionId = undefined
            if (memoryNode) sessionId = getMemorySessionId(memoryNode, incomingInput, chatId, isInternal)

            /*   Reuse the flow without having to rebuild (to avoid duplicated upsert, recomputation, reinitialization of memory) when all these conditions met:
             * - Node Data already exists in pool
             * - Still in sync (i.e the flow has not been modified since)
             * - Existing overrideConfig and new overrideConfig are the same
             * - Flow doesn't start with/contain nodes that depend on incomingInput.question
             * TODO: convert overrideConfig to hash when we no longer store base64 string but filepath
             ***/
            const isFlowReusable = () => {
                return (
                    Object.prototype.hasOwnProperty.call(this.chatflowPool.activeChatflows, chatflowid) &&
                    this.chatflowPool.activeChatflows[chatflowid].inSync &&
                    this.chatflowPool.activeChatflows[chatflowid].endingNodeData &&
                    isSameOverrideConfig(
                        isInternal,
                        this.chatflowPool.activeChatflows[chatflowid].overrideConfig,
                        incomingInput.overrideConfig
                    ) &&
                    !isStartNodeDependOnInput(this.chatflowPool.activeChatflows[chatflowid].startingNodes, nodes)
                )
            }

            if (isFlowReusable()) {
                nodeToExecuteData = this.chatflowPool.activeChatflows[chatflowid].endingNodeData as INodeData
                isStreamValid = isFlowValidForStream(nodes, nodeToExecuteData)
                logger.debug(
                    `[server]: Reuse existing chatflow ${chatflowid} with ending node ${nodeToExecuteData.label} (${nodeToExecuteData.id})`
                )
            } else {
                /*** Get Ending Node with Directed Graph  ***/
                const { graph, nodeDependencies } = constructGraphs(nodes, edges)
                const directedGraph = graph
                const endingNodeIds = getEndingNodes(nodeDependencies, directedGraph)
                if (!endingNodeIds.length) return res.status(500).send(`Ending nodes not found`)

                const endingNodes = nodes.filter((nd) => endingNodeIds.includes(nd.id))

                let isEndingNodeExists = endingNodes.find((node) => node.data?.outputs?.output === 'EndingNode')

                for (const endingNode of endingNodes) {
                    const endingNodeData = endingNode.data
                    if (!endingNodeData) return res.status(500).send(`Ending node ${endingNode.id} data not found`)

                    const isEndingNode = endingNodeData?.outputs?.output === 'EndingNode'

                    if (!isEndingNode) {
                        if (
                            endingNodeData &&
                            endingNodeData.category !== 'Chains' &&
                            endingNodeData.category !== 'Agents' &&
                            endingNodeData.category !== 'Engine'
                        ) {
                            return res.status(500).send(`Ending node must be either a Chain or Agent`)
                        }

                        if (
                            endingNodeData.outputs &&
                            Object.keys(endingNodeData.outputs).length &&
                            !Object.values(endingNodeData.outputs ?? {}).includes(endingNodeData.name)
                        ) {
                            return res
                                .status(500)
                                .send(
                                    `Output of ${endingNodeData.label} (${endingNodeData.id}) must be ${endingNodeData.label}, can't be an Output Prediction`
                                )
                        }
                    }

                    isStreamValid = isFlowValidForStream(nodes, endingNodeData)
                }

                // Once custom function ending node exists, flow is always unavailable to stream
                isStreamValid = isEndingNodeExists ? false : isStreamValid

                let chatHistory: IMessage[] = incomingInput.history ?? []

                // When {{chat_history}} is used in Prompt Template, fetch the chat conversations from memory node
                for (const endingNode of endingNodes) {
                    const endingNodeData = endingNode.data

                    if (!endingNodeData.inputs?.memory) continue

                    const memoryNodeId = endingNodeData.inputs?.memory.split('.')[0].replace('{{', '')
                    const memoryNode = nodes.find((node) => node.data.id === memoryNodeId)

                    if (!memoryNode) continue

                    if (!chatHistory.length && (incomingInput.chatId || incomingInput.overrideConfig?.sessionId)) {
                        chatHistory = await getSessionChatHistory(
                            memoryNode,
                            this.nodesPool.componentNodes,
                            incomingInput,
                            this.AppDataSource,
                            databaseEntities,
                            logger
                        )
                    }
                }

                /*** Get Starting Nodes with Reversed Graph ***/
                const constructedObj = constructGraphs(nodes, edges, { isReversed: true })
                const nonDirectedGraph = constructedObj.graph
                let startingNodeIds: string[] = []
                let depthQueue: IDepthQueue = {}
                for (const endingNodeId of endingNodeIds) {
                    const res = getStartingNodes(nonDirectedGraph, endingNodeId)
                    startingNodeIds.push(...res.startingNodeIds)
                    depthQueue = Object.assign(depthQueue, res.depthQueue)
                }
                startingNodeIds = [...new Set(startingNodeIds)]

                const startingNodes = nodes.filter((nd) => startingNodeIds.includes(nd.id))

                logger.debug(`[server]: Start building chatflow ${chatflowid}`)
                /*** BFS to traverse from Starting Nodes to Ending Node ***/
                const reactFlowNodes = await buildFlow(
                    startingNodeIds,
                    nodes,
                    edges,
                    graph,
                    depthQueue,
                    this.nodesPool.componentNodes,
                    incomingInput.question,
                    chatHistory,
                    chatId,
                    sessionId ?? '',
                    chatflowid,
                    this.AppDataSource,
                    incomingInput?.overrideConfig,
                    this.cachePool,
                    false,
                    undefined,
                    incomingInput.uploads
                )

                const nodeToExecute =
                    endingNodeIds.length === 1
                        ? reactFlowNodes.find((node: IReactFlowNode) => endingNodeIds[0] === node.id)
                        : reactFlowNodes[reactFlowNodes.length - 1]
                if (!nodeToExecute) return res.status(404).send(`Node not found`)

                if (incomingInput.overrideConfig) {
                    nodeToExecute.data = replaceInputsWithConfig(nodeToExecute.data, incomingInput.overrideConfig)
                }

                const reactFlowNodeData: INodeData = resolveVariables(
                    nodeToExecute.data,
                    reactFlowNodes,
                    incomingInput.question,
                    chatHistory
                )
                nodeToExecuteData = reactFlowNodeData

                this.chatflowPool.add(chatflowid, nodeToExecuteData, startingNodes, incomingInput?.overrideConfig)
            }

            logger.debug(`[server]: Running ${nodeToExecuteData.label} (${nodeToExecuteData.id})`)

            const nodeInstanceFilePath = this.nodesPool.componentNodes[nodeToExecuteData.name].filePath as string
            const nodeModule = await import(nodeInstanceFilePath)
            const nodeInstance = new nodeModule.nodeClass({ sessionId })

            let result = isStreamValid
                ? await nodeInstance.run(nodeToExecuteData, incomingInput.question, {
                      chatId,
                      chatflowid,
                      chatHistory: incomingInput.history,
                      logger,
                      appDataSource: this.AppDataSource,
                      databaseEntities,
                      analytic: chatflow.analytic,
                      uploads: incomingInput.uploads,
                      socketIO,
                      socketIOClientId: incomingInput.socketIOClientId
                  })
                : await nodeInstance.run(nodeToExecuteData, incomingInput.question, {
                      chatId,
                      chatflowid,
                      chatHistory: incomingInput.history,
                      logger,
                      appDataSource: this.AppDataSource,
                      databaseEntities,
                      analytic: chatflow.analytic,
                      uploads: incomingInput.uploads
                  })

            result = typeof result === 'string' ? { text: result } : result

            // Retrieve threadId from assistant if exists
            if (typeof result === 'object' && result.assistant) {
                sessionId = result.assistant.threadId
            }

            const userMessage: Omit<IChatMessage, 'id'> = {
                role: 'userMessage',
                content: incomingInput.question,
                chatflowid,
                chatType: isInternal ? chatType.INTERNAL : chatType.EXTERNAL,
                chatId,
                memoryType,
                sessionId,
                createdDate: userMessageDateTime,
                fileUploads: incomingInput.uploads ? JSON.stringify(fileUploads) : undefined
            }
            await this.addChatMessage(userMessage)

            let resultText = ''
            if (result.text) resultText = result.text
            else if (result.json) resultText = '```json\n' + JSON.stringify(result.json, null, 2)
            else resultText = JSON.stringify(result, null, 2)

            const apiMessage: Omit<IChatMessage, 'id' | 'createdDate'> = {
                role: 'apiMessage',
                content: resultText,
                chatflowid,
                chatType: isInternal ? chatType.INTERNAL : chatType.EXTERNAL,
                chatId,
                memoryType,
                sessionId
            }
            if (result?.sourceDocuments) apiMessage.sourceDocuments = JSON.stringify(result.sourceDocuments)
            if (result?.usedTools) apiMessage.usedTools = JSON.stringify(result.usedTools)
            if (result?.fileAnnotations) apiMessage.fileAnnotations = JSON.stringify(result.fileAnnotations)
            const chatMessage = await this.addChatMessage(apiMessage)

            logger.debug(`[server]: Finished running ${nodeToExecuteData.label} (${nodeToExecuteData.id})`)
            await this.telemetry.sendTelemetry('prediction_sent', {
                version: await getAppVersion(),
                chatlowId: chatflowid,
                chatId,
                type: isInternal ? chatType.INTERNAL : chatType.EXTERNAL,
                flowGraph: getTelemetryFlowObj(nodes, edges)
            })

            // Prepare response
            // return the question in the response
            // this is used when input text is empty but question is in audio format
            result.question = incomingInput.question
            result.chatId = chatId
            result.chatMessageId = chatMessage.id
            if (sessionId) result.sessionId = sessionId
            if (memoryType) result.memoryType = memoryType

            return res.json(result)
        } catch (e: any) {
            logger.error('[server]: Error:', e)
            return res.status(500).send(e.message)
        }
    }

    async stopApp() {
        try {
            const removePromises: any[] = []
            removePromises.push(this.telemetry.flush())
            await Promise.all(removePromises)
        } catch (e) {
            logger.error(`❌[server]: Flowise Server shut down error: ${e}`)
        }
    }
}

let serverApp: App | undefined

export async function getAllChatFlow(): Promise<IChatFlow[]> {
    return await getDataSource().getRepository(ChatFlow).find()
}

export async function start(): Promise<void> {
    serverApp = new App()

    const port = parseInt(process.env.PORT || '', 10) || 3000
    const server = http.createServer(serverApp.app)

    const io = new Server(server, {
        cors: getCorsOptions()
    })

    await serverApp.initDatabase()
    await serverApp.config(io)

    server.listen(port, () => {
        logger.info(`⚡️ [server]: Flowise Server is listening at ${port}`)
    })
}

export function getInstance(): App | undefined {
    return serverApp
}<|MERGE_RESOLUTION|>--- conflicted
+++ resolved
@@ -723,21 +723,6 @@
         // get stats for showing in chatflow
         this.app.get('/api/v1/stats/:id', async (req: Request, res: Response) => {
             const chatflowid = req.params.id
-<<<<<<< HEAD
-            const chatTypeFilter = chatType.EXTERNAL
-
-            const totalMessages = await this.AppDataSource.getRepository(ChatMessage).count({
-                where: {
-                    chatflowid,
-                    chatType: chatTypeFilter
-                }
-            })
-
-            const chatMessageFeedbackRepo = this.AppDataSource.getRepository(ChatMessageFeedback)
-
-            const totalFeedback = await chatMessageFeedbackRepo.count({ where: { chatflowid } })
-            const positiveFeedback = await chatMessageFeedbackRepo.countBy({ chatflowid, rating: ChatMessageRatingType.THUMBS_UP })
-=======
             let chatTypeFilter = req.query?.chatType as chatType | undefined
             const startDate = req.query?.startDate as string | undefined
             const endDate = req.query?.endDate as string | undefined
@@ -773,7 +758,6 @@
 
             const totalFeedback = chatmessages.filter((message) => message?.feedback).length
             const positiveFeedback = chatmessages.filter((message) => message?.feedback?.rating === 'THUMBS_UP').length
->>>>>>> 0726fc37
 
             const results = {
                 totalMessages,
